/*
  Copyright (C) 2011 - 2014 by the authors of the ASPECT code.

  This file is part of ASPECT.

  ASPECT is free software; you can redistribute it and/or modify
  it under the terms of the GNU General Public License as published by
  the Free Software Foundation; either version 2, or (at your option)
  any later version.

  ASPECT is distributed in the hope that it will be useful,
  but WITHOUT ANY WARRANTY; without even the implied warranty of
  MERCHANTABILITY or FITNESS FOR A PARTICULAR PURPOSE.  See the
  GNU General Public License for more details.

  You should have received a copy of the GNU General Public License
  along with ASPECT; see the file doc/COPYING.  If not see
  <http://www.gnu.org/licenses/>.
*/


#include <aspect/simulator.h>
#include <aspect/global.h>

#include <deal.II/lac/solver_gmres.h>
#include <deal.II/lac/constraint_matrix.h>

#ifdef USE_PETSC
#include <deal.II/lac/solver_cg.h>
#else
#include <deal.II/lac/trilinos_solver.h>
#endif

#include <deal.II/lac/pointer_matrix.h>


namespace aspect
{
  namespace internal
  {
    using namespace dealii;

    /**
     * Implement multiplication with Stokes part of system matrix. In essence, this
     * object represents a 2x2 block matrix that corresponds to the top left
     * sub-blocks of the entire system matrix (i.e., the Stokes part)
     */
    class StokesBlock
    {
      public:
        /**
         * @brief Constructor
         *
         * @param S The entire system matrix
         */
        StokesBlock (const LinearAlgebra::BlockSparseMatrix  &S)
          : system_matrix(S) {}

        /**
         * Matrix vector product with Stokes block.
         */
        void vmult (LinearAlgebra::BlockVector       &dst,
                    const LinearAlgebra::BlockVector &src) const;

        void Tvmult (LinearAlgebra::BlockVector       &dst,
                     const LinearAlgebra::BlockVector &src) const;

        void vmult_add (LinearAlgebra::BlockVector       &dst,
                        const LinearAlgebra::BlockVector &src) const;

        void Tvmult_add (LinearAlgebra::BlockVector       &dst,
                         const LinearAlgebra::BlockVector &src) const;

        /**
         * Compute the residual with the Stokes block. In a departure from
         * the other functions, the #b variable may actually have more than
         * two blocks so that we can put it a global system_rhs vector. The
         * other vectors need to have 2 blocks only.
         */
        double residual (LinearAlgebra::BlockVector       &dst,
                         const LinearAlgebra::BlockVector &x,
                         const LinearAlgebra::BlockVector &b) const;


      private:

        /**
         * Reference to the system matrix object.
         */
        const LinearAlgebra::BlockSparseMatrix &system_matrix;
    };



    void StokesBlock::vmult (LinearAlgebra::BlockVector       &dst,
                             const LinearAlgebra::BlockVector &src) const
    {
      Assert (src.n_blocks() == 2, ExcInternalError());
      Assert (dst.n_blocks() == 2, ExcInternalError());

      system_matrix.block(0,0).vmult(dst.block(0), src.block(0));
      system_matrix.block(0,1).vmult_add(dst.block(0), src.block(1));

      system_matrix.block(1,0).vmult(dst.block(1), src.block(0));
      system_matrix.block(1,1).vmult_add(dst.block(1), src.block(1));
    }


    void StokesBlock::Tvmult (LinearAlgebra::BlockVector       &dst,
                              const LinearAlgebra::BlockVector &src) const
    {
      Assert (src.n_blocks() == 2, ExcInternalError());
      Assert (dst.n_blocks() == 2, ExcInternalError());

      system_matrix.block(0,0).Tvmult(dst.block(0), src.block(0));
      system_matrix.block(1,0).Tvmult_add(dst.block(0), src.block(1));

      system_matrix.block(0,1).Tvmult(dst.block(1), src.block(0));
      system_matrix.block(1,1).Tvmult_add(dst.block(1), src.block(1));
    }


    void StokesBlock::vmult_add (LinearAlgebra::BlockVector       &dst,
                                 const LinearAlgebra::BlockVector &src) const
    {
      Assert (src.n_blocks() == 2, ExcInternalError());
      Assert (dst.n_blocks() == 2, ExcInternalError());

      system_matrix.block(0,0).vmult_add(dst.block(0), src.block(0));
      system_matrix.block(0,1).vmult_add(dst.block(0), src.block(1));

      system_matrix.block(1,0).vmult_add(dst.block(1), src.block(0));
      system_matrix.block(1,1).vmult_add(dst.block(1), src.block(1));
    }


    void StokesBlock::Tvmult_add (LinearAlgebra::BlockVector       &dst,
                                  const LinearAlgebra::BlockVector &src) const
    {
      Assert (src.n_blocks() == 2, ExcInternalError());
      Assert (dst.n_blocks() == 2, ExcInternalError());

      system_matrix.block(0,0).Tvmult_add(dst.block(0), src.block(0));
      system_matrix.block(1,0).Tvmult_add(dst.block(0), src.block(1));

      system_matrix.block(0,1).Tvmult_add(dst.block(1), src.block(0));
      system_matrix.block(1,1).Tvmult_add(dst.block(1), src.block(1));
    }



    double StokesBlock::residual (LinearAlgebra::BlockVector       &dst,
                                  const LinearAlgebra::BlockVector &x,
                                  const LinearAlgebra::BlockVector &b) const
    {
      Assert (x.n_blocks() == 2, ExcInternalError());
      Assert (dst.n_blocks() == 2, ExcInternalError());

      // compute b-Ax where A is only the top left 2x2 block
      this->vmult (dst, x);
      dst.block(0).sadd (-1, 1, b.block(0));
      dst.block(1).sadd (-1, 1, b.block(1));

      // clear blocks we didn't want to fill
      for (unsigned int block=2; block<dst.n_blocks(); ++block)
        dst.block(block) = 0;

      return dst.l2_norm();
    }


    /**
     * Implement the block Schur preconditioner for the Stokes system.
     */
    template <class PreconditionerA, class PreconditionerMp>
    class BlockSchurPreconditioner : public Subscriptor
    {
      public:
        /**
         * @brief Constructor
         *
         * @param S The entire Stokes matrix
         * @param Spre The matrix whose blocks are used in the definition of
         *     the preconditioning of the Stokes matrix, i.e. containing approximations
         *     of the A and S blocks.
         * @param Mppreconditioner Preconditioner object for the Schur complement,
         *     typically chosen as the mass matrix.
         * @param Apreconditioner Preconditioner object for the matrix A.
         * @param do_solve_A A flag indicating whether we should actually solve with
         *     the matrix $A$, or only apply one preconditioner step with it.
         **/
        BlockSchurPreconditioner (const LinearAlgebra::BlockSparseMatrix  &S,
                                  const LinearAlgebra::BlockSparseMatrix  &Spre,
                                  const PreconditionerMp                     &Mppreconditioner,
                                  const PreconditionerA                      &Apreconditioner,
                                  const bool                                  do_solve_A);

        /**
         * Matrix vector product with this preconditioner object.
         */
        void vmult (LinearAlgebra::BlockVector       &dst,
                    const LinearAlgebra::BlockVector &src) const;

      private:
        /**
         * References to the various matrix object this preconditioner works on.
         */
        const LinearAlgebra::BlockSparseMatrix &stokes_matrix;
        const LinearAlgebra::BlockSparseMatrix &stokes_preconditioner_matrix;
        const PreconditionerMp                    &mp_preconditioner;
        const PreconditionerA                     &a_preconditioner;

        /**
         * Whether to actually invert the $\tilde A$ part of the preconditioner matrix
         * or to just apply a single preconditioner step with it.
         **/
        const bool do_solve_A;
    };


    template <class PreconditionerA, class PreconditionerMp>
    BlockSchurPreconditioner<PreconditionerA, PreconditionerMp>::
    BlockSchurPreconditioner (const LinearAlgebra::BlockSparseMatrix  &S,
                              const LinearAlgebra::BlockSparseMatrix  &Spre,
                              const PreconditionerMp                     &Mppreconditioner,
                              const PreconditionerA                      &Apreconditioner,
                              const bool                                  do_solve_A)
      :
      stokes_matrix     (S),
      stokes_preconditioner_matrix     (Spre),
      mp_preconditioner (Mppreconditioner),
      a_preconditioner  (Apreconditioner),
      do_solve_A        (do_solve_A)
    {}


    template <class PreconditionerA, class PreconditionerMp>
    void
    BlockSchurPreconditioner<PreconditionerA, PreconditionerMp>::
    vmult (LinearAlgebra::BlockVector       &dst,
           const LinearAlgebra::BlockVector &src) const
    {
      LinearAlgebra::Vector utmp(src.block(0));

      {
        SolverControl solver_control(5000, 1e-6 * src.block(1).l2_norm());

#ifdef USE_PETSC
        SolverCG<LinearAlgebra::Vector> solver(solver_control);
#else
        TrilinosWrappers::SolverCG solver(solver_control);
#endif
        // Trilinos reports a breakdown
        // in case src=dst=0, even
        // though it should return
        // convergence without
        // iterating. We simply skip
        // solving in this case.
        if (src.block(1).l2_norm() > 1e-50 || dst.block(1).l2_norm() > 1e-50)
          solver.solve(stokes_preconditioner_matrix.block(1,1),
                       dst.block(1), src.block(1),
                       mp_preconditioner);

        dst.block(1) *= -1.0;
      }

      {
        stokes_matrix.block(0,1).vmult(utmp, dst.block(1)); //B^T
        utmp*=-1.0;
        utmp.add(src.block(0));
      }

      if (do_solve_A == true)
        {
          SolverControl solver_control(5000, utmp.l2_norm()*1e-2);
#ifdef USE_PETSC
          SolverCG<LinearAlgebra::Vector> solver(solver_control);
#else
          TrilinosWrappers::SolverCG solver(solver_control);
#endif
          solver.solve(stokes_matrix.block(0,0), dst.block(0), utmp,
                       a_preconditioner);
        }
      else
        a_preconditioner.vmult (dst.block(0), utmp);
    }

  }

  template <int dim>
  double Simulator<dim>::solve_advection (const AdvectionField &advection_field)
  {
    double advection_solver_tolerance = -1;
<<<<<<< HEAD
    unsigned int block_number = advection_field.block_index(introspection);
=======
    unsigned int block_idx = temperature_or_composition.block_index(introspection);
>>>>>>> 19fcaae1

    if (advection_field.is_temperature())
      {
        computing_timer.enter_section ("   Solve temperature system");
        pcout << "   Solving temperature system... " << std::flush;
        advection_solver_tolerance = parameters.temperature_solver_tolerance;
      }
    else
      {
        computing_timer.enter_section ("   Solve composition system");
        pcout << "   Solving composition system "
              << advection_field.compositional_variable+1
              << "... " << std::flush;
        advection_solver_tolerance = parameters.composition_solver_tolerance;
      }

    const double tolerance = std::max(1e-50,
                                      advection_solver_tolerance*system_rhs.block(block_idx).l2_norm());
    SolverControl solver_control (system_matrix.block(block_idx, block_idx).m(),
                                  tolerance);

    SolverGMRES<LinearAlgebra::Vector>   solver (solver_control,
                                                 SolverGMRES<LinearAlgebra::Vector>::AdditionalData(30,true));

    // Create distributed vector (we need all blocks here even though we only
    // solve for the current block) because only have a ConstraintMatrix
    // for the whole system, current_linearization_point contains our initial guess.
    LinearAlgebra::BlockVector distributed_solution (
      introspection.index_sets.system_partitioning,
      mpi_communicator);
    distributed_solution.block(block_idx) = current_linearization_point.block (block_idx);

    // Temporary vector to hold the residual, we don't need a BlockVector here.
    LinearAlgebra::Vector temp (
      introspection.index_sets.system_partitioning[block_idx],
      mpi_communicator);

    // Compute the residual before we solve and return this at the end.
    // This is used in the nonlinear solver.
    const double initial_residual = system_matrix.block(block_idx,block_idx).residual
                                    (temp,
                                     distributed_solution.block(block_idx),
                                     system_rhs.block(block_idx));

    // solve the linear system:
    current_constraints.set_zero(distributed_solution);
<<<<<<< HEAD
    solver.solve (system_matrix.block(block_number,block_number),
                  distributed_solution.block(block_number),
                  system_rhs.block(block_number),
                  (advection_field.is_temperature()
=======
    solver.solve (system_matrix.block(block_idx,block_idx),
                  distributed_solution.block(block_idx),
                  system_rhs.block(block_idx),
                  (temperature_or_composition.is_temperature()
>>>>>>> 19fcaae1
                   ?
                   *T_preconditioner
                   :
                   *C_preconditioner));

    current_constraints.distribute (distributed_solution);
    solution.block(block_idx) = distributed_solution.block(block_idx);

    // print number of iterations and also record it in the
    // statistics file
    pcout << solver_control.last_step()
          << " iterations." << std::endl;

    if (advection_field.is_temperature())
      statistics.add_value("Iterations for temperature solver",
                           solver_control.last_step());
    else
      statistics.add_value("Iterations for composition solver " +
                           Utilities::int_to_string(advection_field.compositional_variable+1),
                           solver_control.last_step());

    computing_timer.exit_section();

    return initial_residual;
  }




  template <int dim>
  double Simulator<dim>::solve_stokes ()
  {
    computing_timer.enter_section ("   Solve Stokes system");
    pcout << "   Solving Stokes system... " << std::flush;

    if (parameters.use_direct_stokes_solver)
      {
        LinearAlgebra::BlockVector distributed_stokes_solution (introspection.index_sets.stokes_partitioning, mpi_communicator);

        Assert(introspection.block_indices.velocities == 0, ExcNotImplemented());

        if (material_model->is_compressible ())
          make_pressure_rhs_compatible(system_rhs);

        SolverControl cn;
        // TODO: can we re-use the direct solver?
        TrilinosWrappers::SolverDirect solver(cn);
        solver.solve(system_matrix.block(0,0), distributed_stokes_solution.block(0), system_rhs.block(0));

        current_constraints.distribute (distributed_stokes_solution);

        // now rescale the pressure back to real physical units:
        for (unsigned int i=0;i< introspection.index_sets.locally_owned_pressure_dofs.n_elements(); ++i)
          {
            types::global_dof_index idx = introspection.index_sets.locally_owned_pressure_dofs.nth_index_in_set(i);

            distributed_stokes_solution(idx) *= pressure_scaling;
          }
        distributed_stokes_solution.compress(VectorOperation::insert);

        // then copy back the solution from the temporary (non-ghosted) vector
        // into the ghosted one with all solution components
        solution.block(0) = distributed_stokes_solution.block(0);

        remove_nullspace(solution, distributed_stokes_solution);

        normalize_pressure(solution);

        pcout << "done." << std::endl;

        computing_timer.exit_section();

        return 0;
      }


    const internal::StokesBlock stokes_block(system_matrix);

    // extract Stokes parts of solution vector, without any ghost elements
    LinearAlgebra::BlockVector distributed_stokes_solution (introspection.index_sets.stokes_partitioning, mpi_communicator);

    // create vector with distribution of system_rhs.
    LinearAlgebra::BlockVector remap (introspection.index_sets.stokes_partitioning, mpi_communicator);

    // copy current_linearization_point into it, because its distribution
    // is different.
    remap.block (0) = current_linearization_point.block (0);
    remap.block (1) = current_linearization_point.block (1);

    // before solving we scale the initial solution to the right dimensions
    denormalize_pressure (remap);
    current_constraints.set_zero (remap);
    remap.block (1) /= pressure_scaling;
    // if the model is compressible then we need to adjust the right hand
    // side of the equation to make it compatible with the matrix on the
    // left
    if (material_model->is_compressible ())
      make_pressure_rhs_compatible(system_rhs);

    // (ab)use the distributed solution vector to temporarily put a residual in
    // (we don't care about the residual vector -- all we care about is the
    // value (number) of the initial residual)
    const double initial_residual = stokes_block.residual (distributed_stokes_solution,
                                                           remap,
                                                           system_rhs);

    // then overwrite it again with the current best guess and solve the linear system
    distributed_stokes_solution = remap;

    // extract Stokes parts of rhs vector
    LinearAlgebra::BlockVector distributed_stokes_rhs(introspection.index_sets.stokes_partitioning);

    distributed_stokes_rhs.block(0) = system_rhs.block(0);
    distributed_stokes_rhs.block(1) = system_rhs.block(1);

    PrimitiveVectorMemory< LinearAlgebra::BlockVector > mem;

    // step 1a: try if the simple and fast solver
    // succeeds in 30 steps or less (or whatever the chosen value for the
    // corresponding parameter is).
    const double solver_tolerance = std::max (parameters.linear_stokes_solver_tolerance *
                                              distributed_stokes_rhs.l2_norm(),
                                              1e-12 * initial_residual);
    SolverControl solver_control_cheap (parameters.n_cheap_stokes_solver_steps,
                                        solver_tolerance);
    SolverControl solver_control_expensive (system_matrix.block(0,1).m() +
                                            system_matrix.block(1,0).m(), solver_tolerance);

    try
      {
        // if this cheaper solver is not desired, then simply short-cut
        // the attempt at solving with the cheaper preconditioner
        if (parameters.n_cheap_stokes_solver_steps == 0)
          throw SolverControl::NoConvergence(0,0);

        // otherwise give it a try with a preconditioner that consists
        // of only a single V-cycle
        const internal::BlockSchurPreconditioner<LinearAlgebra::PreconditionAMG,
              LinearAlgebra::PreconditionILU>
              preconditioner (system_matrix, system_preconditioner_matrix,
                              *Mp_preconditioner, *Amg_preconditioner,
                              false);

        SolverFGMRES<LinearAlgebra::BlockVector>
        solver(solver_control_cheap, mem,
               SolverFGMRES<LinearAlgebra::BlockVector>::
               AdditionalData(30, true));
        solver.solve(stokes_block, distributed_stokes_solution,
                     distributed_stokes_rhs, preconditioner);
      }

    // step 1b: take the stronger solver in case
    // the simple solver failed
    catch (SolverControl::NoConvergence)
      {
        const internal::BlockSchurPreconditioner<LinearAlgebra::PreconditionAMG,
              LinearAlgebra::PreconditionILU>
              preconditioner (system_matrix, system_preconditioner_matrix,
                              *Mp_preconditioner, *Amg_preconditioner,
                              true);

        SolverFGMRES<LinearAlgebra::BlockVector>
        solver(solver_control_expensive, mem,
               SolverFGMRES<LinearAlgebra::BlockVector>::
               AdditionalData(50, true));
        solver.solve(stokes_block, distributed_stokes_solution,
                     distributed_stokes_rhs, preconditioner);
      }

    // distribute hanging node and
    // other constraints
    current_constraints.distribute (distributed_stokes_solution);

    // now rescale the pressure back to real physical units
    distributed_stokes_solution.block(1) *= pressure_scaling;

    // then copy back the solution from the temporary (non-ghosted) vector
    // into the ghosted one with all solution components
    solution.block(0) = distributed_stokes_solution.block(0);
    solution.block(1) = distributed_stokes_solution.block(1);

    remove_nullspace(solution, distributed_stokes_solution);

    normalize_pressure(solution);

    // print the number of iterations to screen and record it in the
    // statistics file
    if (solver_control_expensive.last_step() == 0)
      pcout << solver_control_cheap.last_step()  << " iterations.";
    else
      pcout << solver_control_cheap.last_step() << '+'
            << solver_control_expensive.last_step() << " iterations.";
    pcout << std::endl;

    statistics.add_value("Iterations for Stokes solver",
                         solver_control_cheap.last_step() + solver_control_expensive.last_step());

    computing_timer.exit_section();

    return initial_residual;
  }

}





// explicit instantiation of the functions we implement in this file
namespace aspect
{
#define INSTANTIATE(dim) \
  template double Simulator<dim>::solve_advection (const AdvectionField &); \
  template double Simulator<dim>::solve_stokes ();

  ASPECT_INSTANTIATE(INSTANTIATE)
}<|MERGE_RESOLUTION|>--- conflicted
+++ resolved
@@ -291,11 +291,7 @@
   double Simulator<dim>::solve_advection (const AdvectionField &advection_field)
   {
     double advection_solver_tolerance = -1;
-<<<<<<< HEAD
-    unsigned int block_number = advection_field.block_index(introspection);
-=======
-    unsigned int block_idx = temperature_or_composition.block_index(introspection);
->>>>>>> 19fcaae1
+    unsigned int block_idx = advection_field.block_index(introspection);
 
     if (advection_field.is_temperature())
       {
@@ -342,17 +338,10 @@
 
     // solve the linear system:
     current_constraints.set_zero(distributed_solution);
-<<<<<<< HEAD
-    solver.solve (system_matrix.block(block_number,block_number),
-                  distributed_solution.block(block_number),
-                  system_rhs.block(block_number),
-                  (advection_field.is_temperature()
-=======
     solver.solve (system_matrix.block(block_idx,block_idx),
                   distributed_solution.block(block_idx),
                   system_rhs.block(block_idx),
-                  (temperature_or_composition.is_temperature()
->>>>>>> 19fcaae1
+                  (advection_field.is_temperature()
                    ?
                    *T_preconditioner
                    :
